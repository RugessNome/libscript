--- conflicted
+++ resolved
@@ -45,14 +45,11 @@
   bool isNamespace() const;
   Namespace toNamespace() const;
 
-<<<<<<< HEAD
   Symbol parent() const;
   Script script() const;
 
-=======
   ClassBuilder Class(const std::string & name);
   ClassBuilder Class(std::string && name);
->>>>>>> 77df197f
   ClassTemplateBuilder ClassTemplate(const std::string & name);
   ClassTemplateBuilder ClassTemplate(std::string && name);
   FunctionBuilder Function(const std::string & name);
